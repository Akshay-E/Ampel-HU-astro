--- conflicted
+++ resolved
@@ -92,11 +92,7 @@
 
     def react(
         self, tran_view: TransientView, info: Dict[str, Any]
-<<<<<<< HEAD
     ) -> Tuple[bool, Optional[Dict[str, Any]]]:
-=======
-    ) -> Tuple[bool, Optional[JournalTweak]]:
->>>>>>> b96082a6
         """
         Replace with react method adopted to particular facility or output
         """
@@ -107,11 +103,7 @@
 
     def test_react(
         self, tran_view: TransientView, info: Dict[str, Any]
-<<<<<<< HEAD
     ) -> Tuple[bool, Optional[Dict[str, Any]]]:
-=======
-    ) -> Tuple[bool, Optional[JournalTweak]]:
->>>>>>> b96082a6
         """ Trigger a test slack report """
 
         success = False
@@ -151,12 +143,8 @@
 
         return success, JournalTweak(extra=jcontent)
 
-<<<<<<< HEAD
 
     def collect_info(self, tran_view: TransientView) -> Optional[Dict[str, Any]]:
-=======
-    def collect_info(self, tran_view: TransientView) -> Dict[str, Any]:
->>>>>>> b96082a6
         """
         Create an information dict from T2 outputs, which can be used by reactors.
         """
@@ -167,44 +155,4 @@
             t2_result = tran_view.get_t2_result(unit_id=t2unit)
             if t2_result is not None:
                info[t2unit] = t2_result
-<<<<<<< HEAD
-        return info
-=======
-        return info
-
-
-
-
-    def add(self, transients) -> Dict[StockId, JournalTweak]:
-        """
-        Loop through transients and check for TNS names and/or candidates to submit
-        """
-
-        if transients is None:
-            return {}
-
-        journal_updates = {}
-        # We will here loop through transients and react individually
-        for tv in transients:
-
-            transientinfo = self.collect_info(tv)
-            self.logger.info("reacting", extra={"tranId": tv.id})
-
-            # Ok, so we have a transient to react to
-            if self.do_react:
-                success, jup = self.react(tv, transientinfo)
-            # Otherwise, test
-            elif self.do_testreact:
-                test_success, jup = self.test_react(tv, transientinfo)
-            
-            if jup is not None:
-                journal_updates[tv.id] = jup
-
-
-        return journal_updates
-
-    def done(self):
-        """ """
-        # Should possibly do some accounting or verification
-        self.logger.info("RapidBase out")
->>>>>>> b96082a6
+        return info
#!/usr/bin/env python
# -*- coding: utf-8 -*-
# File:                ampel/contrib/hu/t2/T2KilonovaEval.py
# License:             BSD-3-Clause
# Author:              jnordin@physik.hu-berlin.de
# Date:                29.03.2023
# Last Modified Date:  21.04.2023
# Last Modified By:    ernstand@physik.hu-berlin.de

from collections.abc import Sequence
from typing import Any, Literal, Union, no_type_check

import numpy as np
from ampel.abstract.AbsTiedLightCurveT2Unit import AbsTiedLightCurveT2Unit
from ampel.model.StateT2Dependency import StateT2Dependency
from ampel.struct.UnitResult import UnitResult
from ampel.types import UBson
from ampel.view.LightCurve import LightCurve
from ampel.view.T2DocView import T2DocView
from astropy.coordinates import Distance, SkyCoord
from astropy.cosmology import Planck15

# from nuztf.nuztf import cat_match


class T2KilonovaEval(AbsTiedLightCurveT2Unit):
    """
    Evaluate whether a transient fulfills criteria for being a potential
    kilonova-like event.

    Could include evaluations based on (if present):
    - Lightcurve directly.
    - Redshift / distance to core.
    - SNguess.
    - Healpix map probability.
    - Sncosmo fits.
    - Parsnip fits.
    - Possis fits

    Will combine evaluation into a "kilonovaness" grade.


    """

    # Which units should this be changed to
    t2_dependency: Sequence[
        StateT2Dependency[
            Literal[
                "T2DigestRedshifts",
                "T2RunPossis",
                "T2PropagateStockInfo",
                "T2HealpixProb",
                "T2CatalogMatch",
                "T2TabulatorRiseDecline",
                "T2MatchGRB"
            ]
        ]
    ]

    # Evaluation sections

    # Distance
    max_redshift: float = 0.05  # Max
    min_redshift: float = 0.001
    min_dist: float = 1.5  # Min arcsec distance (remove core variables)
    max_dist: float = 50  # Max arcsec distance
    max_kpc_dist: float = 999  # Max distance in kpc (using redshift)
    max_redshift_uncertainty: float = 999

    # distance compared to healpix distance
    distance_mode: str = "reward"  # possible: "reward", "punish", "pass"
    max_dist_sigma_diff: float = 3

    # probability contour evaluation
    prob_sigma_rewards = [3, 1, 0]

    # grb matching
    grb_mult: float = 3

    # Lightcurve (using redshift, so that needs to be there)
    ideal_absmag: float = -15.5 # from gw170817
    absmag_range_rewards: list = [(0.5, 5), (2, 2), (4, 1)]
    min_absmag: float = -20 # AB magnitude -16 +- 4 DOI 10.3847/1538-4357/ac8e60
    max_absmag: float = -12  #
    min_obsmag: float = 19 #  Arxive: aa40689
    max_obsmag: float = 21
    min_ndet: int = 1
    min_ndet_postul: int = 0  # and if it has this minimum nr of detection after the last significant (max_maglim) UL.
    min_age: float = 0.01  # require 2 detections separated by 15 minutes
    max_age: float = 10.0 # only input either 3 days of data or data until current day so age should not be as hard
    # min_mag_sigma_diff: float = 2 # consider lc decreasing if two consecutive detections including uncertainty are more than x sigma apart
    mag_dec_diff: float = 0.4  # consider lc decreasing if two consecutive detections' magnitude difference more than this
    # Min age of detection history
    # range of peak magnitudes for submission
    min_peak_mag: float = 22
    max_peak_mag: float = 16
    # Reported detections in at least this many filters
    min_n_filters: int = 1
    # Require a detection in one of these filters (e.g. ZTF I-band more often spurious)
    det_filterids: list[int] = [1, 2, 3]  # default to any of them

    # possis
    max_red_chisquares: list[float] = [7.5, 22, 40]
    chisqu_rewards: list[int] = [3, 2, 1]
    
    # Below are copied from filter - not sure is needed, but kept for legacy
    # Minimal galactic latitide
    min_gal_lat: float = 14
    # reject alert if ssdistnr smaller than this value for any pp
    ssdistnr_max: float = 1
    # reject alert if PS1 star for any pp
    ps1_sgveto_rad: float = 1
    ps1_sgveto_sgth: float = 0.8
    # Minimal median RB.
    rb_minmed: float = 0.3
    # Minimal median RB.
    drb_minmed: float = 0.995
    # Limiting magnitude to consider upper limits as 'significant'
    maglim_min: float = 19.5
    # A limiting magnitude max this time ago
    maglim_maxago: float = 2.5

    # Cut to apply to all the photopoints in the light curve.
    # This will affect most operations, i.e. evaluating the position,
    # computing number of detections ecc.
<<<<<<< HEAD
    lc_filters: None | list[dict[str, Any]] = None #[
    #     {"attribute": "sharpnr", "operator": ">=", "value": -10.15},
    #     {"attribute": "magfromlim", "operator": ">", "value": 0},
    # ]
=======
    lc_filters: None or list[dict[str, Any]] = [
         {"attribute": "sharpnr", "operator": ">=", "value": -10.15},
         {"attribute": "magfromlim", "operator": ">", "value": 0},
     ]
>>>>>>> 0de09057

    # Catalogs
    # catalogs =["GLADEv23",
    #             "NEDz",
    #             "NEDz_extcats",
    #             "SDSS_spec",
    #             "LSPhotoZZou",
    #             "twoMPZ",
    #             "wiseScosPhotoz",
    #             "PS1_photoz",
    #             "CRTS_DR1",
    #             "milliquas",
    #             "GAIADR2",
    #             "SDSSDR10",
    #             "wise_color",
    #             "TNS"
    #             ]

    @no_type_check
    def inspect_ampelz(self, t2res: dict[str, Any]) -> None | dict[str, Any]:
        """
        Check whether Ampel Z data (from T2DigestRedshifts) fulfill criteria.
        """
        info = {"pass": 0, "rejects": []}

        if not t2res.get("ampel_z"):
            # No match
            criterium_name = "no_ampelz_match"
            info["rejects"].append(criterium_name)
            info["pass"] -= 0  # TODO what to do about no redshifts?
            return info
        # info["pass"] += 1

        info["ampel_z"] = t2res["ampel_z"]
        info["ampel_z_precision"] = t2res["group_z_precision"]
        info["ampel_dist"] = t2res["ampel_dist"]
        # Add score
        if self.min_redshift < info["ampel_z"] < self.max_redshift:
            info["pass"] += 1
        else:
            criterium_name = "redshift"
            info["rejects"].append(criterium_name)

        if self.min_dist < info["ampel_dist"] < self.max_dist:
            info["pass"] += 1
        else:
            criterium_name = "ampel_dist"
            info["rejects"].append(criterium_name)

        # Calculate physical distance to matched z source
        info["dst_kpc"] = (
            info["ampel_dist"]
            * Planck15.kpc_proper_per_arcmin(info["ampel_z"]).value
            / 60.0
        )
        if info["dst_kpc"] < self.max_kpc_dist:
            info["pass"] += 1
        else:
            criterium_name = "dst_kpc_zmatch"
            info["rejects"].append(criterium_name)
        # Return collected info
        return info

    @no_type_check
    def inspect_possis(self, t2res: dict[str, Any]) -> None | dict[str, Any]:
        """
        Check whether a fit to T2RunPossis models looks good, save best fit's parameters.
        """

        possis_exists = False
        tmp_exists = False

        best_redchisq = 10000
        best_ind = 0

        chisq_dict = {}
        tmp_redchisq = 10000

        # check if possis fits exist and pick the one with reduced chisquare closest to 1
        for k, model_ind in enumerate(t2res.keys()):
            #print("Evaluating possis model::", model_ind)

            success = (
                t2res[model_ind]["sncosmo_result"]["success"]
                if t2res[model_ind].get("sncosmo_result")
                else False
            )
            tmp_exists = t2res[model_ind]["z"] or success
            possis_exists = possis_exists or tmp_exists

            if tmp_exists:
                if t2res[model_ind]["sncosmo_result"]["ndof"] > 0:
                    tmp_redchisq = (
                        t2res[model_ind]["sncosmo_result"]["chisq"]
                        / t2res[model_ind]["sncosmo_result"]["ndof"]
                    )

                if k == 0:
                    best_redchisq = tmp_redchisq

                if np.abs(tmp_redchisq - 1) < np.abs(best_redchisq - 1):
                    best_redchisq = tmp_redchisq
                    best_ind = k
                
                chisq_dict[model_ind] = {"chisq": t2res[model_ind]["sncosmo_result"]["chisq"], 
                                         "ndof": t2res[model_ind]["sncosmo_result"]["ndof"],
                                         }
                chisq_dict[model_ind].update(t2res[model_ind]["fit_metrics"])

        #print("T2KILONOVAEVAL::", chisq_dict)

        if not possis_exists:
            info = {"pass": 0, "rejects": []}
            criterium_name = "no_possis_fits"
            info["rejects"].append(criterium_name)
            info["pass"] -= 0
            return info  # doesnt make sense to continue analysis if no values available
  

        #print(list(t2res.keys()))
        best_res = t2res[list(t2res.keys())[best_ind]]

        info = {"pass": 0, "model": best_res["model_name"], "rejects": [], "chisquares": chisq_dict}
        #print("T2KILONOVAEVAL:: ", best_res["fit_metrics"])

        

        info["possis_abspeak"] = best_res["fit_metrics"]["restpeak_model_absmag_B"]
        info["possis_obspeak"] = best_res["fit_metrics"]["obspeak_model_B"]
        info["possis_chisq"] = best_res["sncosmo_result"]["chisq"]
        info["possis_ndof"] = best_res["sncosmo_result"]["ndof"]
        if info["possis_ndof"] != 0:
            info["red_chisqu"] = info["possis_chisq"] / info["possis_ndof"]
        else:
            info["red_chisqu"] = -99

        for k, max_red_chisqu in enumerate(self.max_red_chisquares):
            if info["red_chisqu"] <= max_red_chisqu and info["red_chisqu"] >= 0.75:
                info["pass"] += self.chisqu_rewards[k]
                break

        # redundant since we only consider fits with positive ndof
        # if info["possis_ndof"] < 0:
        #     criterium_name = "possis_ndof"
        #     info["rejects"].append(criterium_name)
        #     info["pass"] -= 0  # TODO maybe find a better way to punish this
        #     return info
        # info["pass"] += 1

        if self.min_obsmag < info["possis_obspeak"] < self.max_obsmag:
            info["pass"] += 1
        else:
            criterium_name = "obsmag"
            info["rejects"].append(criterium_name)

        for range, reward in self.absmag_range_rewards: 
            if self.ideal_absmag - range < info["possis_abspeak"] < self.ideal_absmag + range:
                info["pass"] += reward
                break
        else:
            criterium_name = "absmag"
            info["rejects"].append(criterium_name)

        return info

    @no_type_check
    def inspect_lc(self, lc: LightCurve) -> None | dict[str, Any]:
        """
        Verify whether the transient lightcurve fulfill criteria for submission.

        """

        #print("T2KILONOVAEVAL INSPECT LC:: ", self.lc_filters)

        # apply cut on history: consider photophoints which are sharp enough
        pps = lc.get_photopoints(
            filters=self.lc_filters
        )  # pps: photopoints from lightcurve w filters

        #print("T2KILONOVAEVAL LEN PPS:: ", len(pps))

        assert pps is not None
        info: dict[str, Any] = {"pass": 0, "rejects": []}

        # cut on number of detection
        # if len(pps) < self.min_ndet:
        #     self.logger.info(
        #         'Rejected', extra={'det': len(pps)}
        #     )
        #     return None
        # info["detections"] = len(pps)

        info["detection_times"] = []

        # pass on number of detections
        if len(pps) >= self.min_ndet:
            info["pass"] += 1
        elif len(pps) == 0:
            criterium_name = "no_pps"
            info["rejects"].append(criterium_name)
            info["pass"] -= 0  # TODO maybe find a better way to punish this
            return info
        else:
            criterium_name = "too_few_pps"
            info["rejects"].append(criterium_name)
            info["pass"] -= 0
        info["detections"] = len(pps)

        # cut on age
        # jds = [pp["body"]["jd"] for pp in pps]
        # most_recent_detection, first_detection = max(jds), min(jds)
        # age = most_recent_detection - first_detection
        # if age > self.max_age or age < self.min_age:
        #     self.logger.info('Rejected', extra={'age': age})
        #     return None
        # info["age"] = age

        # pass on age
        jds = [pp["body"]["jd"] for pp in pps]
        info["detection_times"] = jds
        most_recent_detection, first_detection = max(jds), min(jds)
        age = most_recent_detection - first_detection
        if age <= self.max_age and age >= self.min_age:
            info["pass"] += 1
        else:
            criterium_name = "age"
            info["rejects"].append(criterium_name)
        info["age"] = age
        info["most_recent_detection"] = most_recent_detection
        info["first_detection"] = first_detection

        # check if theres two consecutive detections that have significant decrease in brightness
        # DONE: filter wise distinction
        if len(pps) > 1:
            criterium_name = []
            fids_list = []
            fids_list = [
                pp_tmp["body"]["fid"]
                for pp_tmp in pps
                if pp_tmp["body"]["fid"] not in fids_list
            ]
            fids_list = np.unique(fids_list)
            # print("FIDS LIST ATTEMPT: ", fids_list)

            lc_pass_score = 0
            # loop over bands
            for fid_tmp in fids_list:
                filter_pps = [
                    pp_tmp for pp_tmp in pps if pp_tmp["body"]["fid"] == fid_tmp
                ]
                lc_pass_score = 0
                # print(len(filter_pps), "fid:", fid_tmp, info["first_detection"])
                if len(filter_pps) > 1:
                    # loop over photopoints in this band
                    for i in range(0, len(filter_pps) - 1):
                        #
                        pp_curr = filter_pps[i]
                        # compare to all following photopoints in same band
                        # for k in range(i, len(filter_pps)):
                        pp_next = filter_pps[i + 1]
                        magpsf_curr = pp_curr["body"][
                            "magpsf"
                        ]  # + pp_curr["body"]["sigmapsf"]
                        magpsf_next = pp_next["body"][
                            "magpsf"
                        ]  # - pp_next["body"]["sigmapsf"]
                        magpsf_sigma_diff = (magpsf_curr - magpsf_next) / pp_curr[
                            "body"
                        ]["sigmapsf"]
                        magpsf_diff = magpsf_next - magpsf_curr

                        # print("SIGMA DIFFERNCE MAGNITUDE ", magpsf_sigma_diff)
                        info["mag_sigma_fid_" + str(fid_tmp)] = magpsf_sigma_diff
                        info["mag_diff_fid_" + str(fid_tmp)] = magpsf_diff
                        # print(i, magpsf_diff, "DIFFERENCE MAGNITUDE", fid_tmp, info["first_detection"])

                        # if (magpsf_sigma_diff <= -self.min_mag_sigma_diff):
                        if magpsf_diff >= self.mag_dec_diff:
                            lc_pass_score += 1
                            # ("GOOD MAGPSF DIFFERENCE:", magpsf_diff, fid_tmp)
                            # print(magpsf_next, magpsf_curr, pp_next["body"]["jd"], pp_curr["body"]["jd"])
                            # criterium_name = None
                            # break
                        # elif (magpsf_sigma_diff >= 0):
                        else:
                            time_diff = pp_next["body"]["jd"] - pp_curr["body"]["jd"]
                            # print(time_diff)
                            if time_diff >= 0.5:
                                lc_pass_score -= 0
                                criterium_name.append("long_nondecrease_lc")
                                # break
                            elif time_diff >= 0:
                                lc_pass_score -= 0
                                criterium_name.append("short_nondecrease_lc")
                                # break
                            else:
                                criterium_name.append("negative_time_diff")
                    # if criterium_name is not None:
                    # if flatness detected, dont check further
                    # break
                    info["pass"] += lc_pass_score  # / len(pps)
            if criterium_name is not None:
                info["rejects"].append(criterium_name)

        # cut on number of detection after last SIGNIFICANT UL
        # upper limit = no detection, meaning they know something was _not_ brighter than this upper limit
        ulims = lc.get_upperlimits(
            filters={
                "attribute": "diffmaglim",
                "operator": ">=",
                "value": self.maglim_min,
            }
        )  # upper limits of lightcurve w filter: diffmaglim higher than maglim_min

        if ulims and len(ulims) > 0:
            last_ulim_jd = sorted([x["body"]["jd"] for x in ulims])[-1]
            if self.lc_filters == None:
                tmp_filters = [{"attribute": "jd", "operator": ">=", "value": last_ulim_jd}]
            else:
                tmp_filters = self.lc_filters + [{"attribute": "jd", "operator": ">=", "value": last_ulim_jd}]
            pps_after_ndet = lc.get_photopoints(
                filters=tmp_filters #self.lc_filters
                #+ [{"attribute": "jd", "operator": ">=", "value": last_ulim_jd}]
            )
            info["pass"] += 1
            # Check if there are enough positive detection after the last significant UL
            if (
                pps_after_ndet is not None
                and len(pps_after_ndet) < self.min_ndet_postul
            ):
                self.logger.debug(
                    "not enough consecutive detections after last significant UL.",
                    extra={"NDet": len(pps), "lastUlimJD": last_ulim_jd},
                )

                criterium_name = "min_ndet_postul"
                info["rejects"].append(criterium_name)
                # return None
            else:
                info["pass"] += 1

            # Check that there is a recent ul
            if (most_recent_detection - last_ulim_jd) > self.maglim_maxago:
                self.logger.debug(
                    "No recent UL.",
                    extra={
                        "lastDet": most_recent_detection,
                        "lastUlimJD": last_ulim_jd,
                    },
                )
                criterium_name = "maglim_maxago"
                info["rejects"].append(criterium_name)
                # return None
            else:
                info["pass"] += 1
            info["last_UL"] = most_recent_detection - last_ulim_jd
        else:
            self.logger.debug("no UL")
            criterium_name = "no_UL"
            info["rejects"].append(criterium_name)
            # return None

        # cut on number of filters
        used_filters = set([pp["body"]["fid"] for pp in pps])
        if len(used_filters) < self.min_n_filters:
            self.logger.debug("Rejected", extra={"nbr_filt": len(used_filters)})
            info["rejects"].append("min_n_filters")
            # return None
        else:
            info["pass"] += 1
        # cut on which filters used
        if used_filters.isdisjoint(self.det_filterids):
            self.logger.debug(
                "Rejected (wrong filter det)", extra={"det_filters": used_filters}
            )
            criterium_name = "wrong_filter"
            info["rejects"].append(criterium_name)
            # return None
        info["pass"] += 1

        # cut on range of peak magnitude
        mags = [pp["body"]["magpsf"] for pp in pps]
        peak_mag = min(mags)
        if peak_mag > self.min_peak_mag or peak_mag < self.max_peak_mag:
            self.logger.debug("Rejected", extra={"peak_mag": peak_mag})
            criterium_name = "peak_mag"
            info["rejects"].append(criterium_name)
            # return None
        else:
            info["pass"] += 1
        info["peak_mag"] = peak_mag

        # For rapidly declining sources the latest magnitude is probably more relevant
        latest_pps = lc.get_photopoints(
            filters={
                "attribute": "jd",
                "operator": "==",
                "value": most_recent_detection,
            }
        )
        if latest_pps:
            if not len(latest_pps) == 1:
                criterium_name = "unique_latest_pps"
                info["rejects"].append(criterium_name)
                info["pass"] -= 0
                return info
                # raise ValueError("Have assumed a unique last photopoint")
            info["latest_mag"] = latest_pps[0]["body"]["magpsf"]

        # TODO: cut based on the mag rise per day (see submitRapid)

        # cut on galactic coordinates
        if pos := lc.get_pos(ret="mean", filters=self.lc_filters):
            ra, dec = pos
        else:
            criterium_name = "lc_no_points"
            info["rejects"].append(criterium_name)
            info["pass"] -= 0
            return info
            # raise ValueError("Light curve contains no points")
        coordinates = SkyCoord(ra, dec, unit="deg")
        b = coordinates.galactic.b.deg
        if abs(b) < self.min_gal_lat:
            self.logger.debug("Rejected (galactic plane)", extra={"gal_lat_b": b})
            criterium_name = "min_gal_lat"
            info["rejects"].append(criterium_name)
            # return None
        else:
            info["pass"] += 1
        info["ra"] = ra
        info["dec"] = dec

        # cut on distance to closest solar system object
        # TODO: how to make this check: ('0.0' in list(phot["ssdistnr"])
        ssdist = np.array(
            [
                pp["body"]["ssdistnr"]
                for pp in pps
                if "ssdistnr" in pp["body"].keys()
                and pp["body"]["ssdistnr"] is not None
            ]
        )
        close_to_sso = np.logical_and(ssdist < self.ssdistnr_max, ssdist > 0)

        # TODO: Note that this discards a transient if it was ever close to a ss object!
        if np.any(close_to_sso):
            self.logger.debug(
                "Rejected (close to solar system object)",
                extra={"ssdistnr": ssdist.tolist()},
            )
            criterium_name = "close_to_sso"
            info["rejects"].append(criterium_name)
            # return None
        else:
            info["pass"] += 1

        # check PS1 sg for the full alert history
        # Note that we for this check do *not* use the lightcurve filter criteria
        # TODO: Evaluate whether we should use the filters, and do a check for sufficient number of datapoints remaining
        if psdata := lc.get_tuples("distpsnr1", "sgscore1"):
            distpsnr1, sgscore1 = zip(*psdata)
            is_ps1_star = np.logical_and(
                np.array(distpsnr1) < self.ps1_sgveto_rad,
                np.array(sgscore1) > self.ps1_sgveto_sgth,
            )
            if np.any(is_ps1_star):
                self.logger.debug(
                    "Rejected (PS1 SG cut)",
                    extra={"distpsnr1": distpsnr1, "sgscore1": sgscore1},
                )
                criterium_name = "is_ps1_star"
                info["rejects"].append(criterium_name)
                info["pass"] -= 0
                # return None
            else:
                info[
                    "pass"
                ] += 0  # TODO: think about whether optional checks should be rewarded more
        else:
            self.logger.debug("No PS1 check as no data found.")

        # cut on median RB and DRB score
        rbs = [pp["body"]["rb"] for pp in pps if "rb" in pp["body"].keys()]
        if np.median(rbs) < self.rb_minmed:
            self.logger.debug(
                "Rejected (RB)",
                extra={"median_rb": np.median(rbs)},
            )
            criterium_name = "rb_minmed"
            info["rejects"].append(criterium_name)
            # return None
        elif (len(rbs) == 0) and self.rb_minmed > 0:
            self.logger.debug("Rejected (No rb info)")
            criterium_name = "no_rb_info"
            info["rejects"].append(criterium_name)
            # return None
        else:
            info["pass"] += 1
        info["rb"] = np.median(rbs)

        # drb might not exist
        drbs = [pp["body"]["drb"] for pp in pps if "drb" in pp["body"]]
        if len(drbs) > 0 and np.median(drbs) < self.drb_minmed:
            self.logger.debug(
                "Rejected (dRB)",
                extra={"median_drd": np.median(drbs)},
            )
            criterium_name = "drb_minmed"
            info["rejects"].append(criterium_name)
            # return None
        elif (len(drbs) == 0) and self.drb_minmed > 0:
            self.logger.debug("Rejected (No drb info)")
            criterium_name = "no_drb_info"
            info["rejects"].append(criterium_name)
            # return None
        else:
            info["pass"] += 1

        info["drb"] = np.median(drbs)

        # Transient passed pure LC criteria
        self.logger.debug("Passed T2infantCatalogEval", extra=info)
        return info

    @no_type_check
    def inspect_catmatch(self, t2res: dict[str, Any]) -> None | dict[str, Any]:
        """
        Check wether any catalog has a match for the transit.
        """
        catalogKeys = t2res.keys()
        # print(catalogKeys)

        info = {"pass": 0, "rejects": []}

        for cat in catalogKeys:
            if t2res[cat] is not None:
                # info["pass"] -= 5
                info["rejects"].append(cat)
                info[cat] = t2res[cat]

            else:
                pass
                # info["pass"] -= 5

        # print(t2res.keys())
        return info

    @no_type_check
    def inspect_grbmatch(self, t2res: dict[str, Any]) -> None | dict[str, Any]:

        info = {"pass": 0, "rejects": []}

        matches = t2res["temporal_grb"]       
        spatial_matches = []
        match_points = 0
        for match in matches:
            #print("T2KILONOVAEVAL:: ", match)
            if match["separation"] <= self.grb_mult * match["err"]:
                match_points += 1
                spatial_matches.append(match)
        info["pass"] += match_points
        info["grb_spatial"] = spatial_matches
        if match_points == 0:
            info["rejects"].append("no_grb_match")
        return info

    @no_type_check
    def inspect_distance(
        self, t2res: dict[str, Any], input_info: dict[str, Any]
    ) -> None | dict[str, Any]:
        """
        Check wether transient lies within 2sigma of Healpix distance
        """

        possible_modes = ["reward", "punish", "pass"]
        if self.distance_mode not in possible_modes:
            raise ValueError(
                "results: distance mode must be one of %r." % possible_modes
            )

        # reward/punish distance math depending on mode
        match self.distance_mode:
            case "reward":
                reward = 5
                punish = 0
            case "punish":
                reward = 0
                punish = -20
            case "pass":
                reward = 1
                punish = 0

        info = {"pass": 0, "rejects": []}

        distance_ampel = Planck15.luminosity_distance(input_info["ampel_z"]).value
        distance_healpix = float(t2res["map_dist"])
        distance_healpix_unc = float(t2res["map_dist_unc"])

        distance_diff = abs(distance_ampel - distance_healpix)

        # print("difference redshift precision +: ", Planck15.luminosity_distance(input_info["ampel_z"] + input_info["ampel_z_precision"]).value - distance_ampel)
        # print("difference redshift precision -: ", Planck15.luminosity_distance(input_info["ampel_z"] - input_info["ampel_z_precision"]).value - distance_ampel)
        distance_sigmaDiff = distance_diff / distance_healpix_unc

        if distance_sigmaDiff > self.max_dist_sigma_diff:
            info["pass"] += punish
            criterium_name = "distance_mismatch"
            info["rejects"].append(criterium_name)
        else:
            info["pass"] += reward

        info["ampel_healpix_dist"] = distance_ampel  # (
        # ,
        # distance_healpix,
        # distance_healpix_unc,
        # )
        info["distance_sigma_diff"] = distance_sigmaDiff

        # print(t2res)

        return info

    @no_type_check
    def inspect_prob(
        self, t2res: dict[str, Any], input_info: dict[str, Any]
    ) -> None | dict[str, Any]:
        """
        Check if map probability is over sigma threshold
        """
        info = {"pass": 0, "rejects": []}

        prob_cont = float(input_info["cumprob"])

        if prob_cont <= 0.68:
            reward = self.prob_sigma_rewards[0]
        elif prob_cont <= 0.95:
            reward = self.prob_sigma_rewards[1]
        else:
            reward = self.prob_sigma_rewards[2]

        # print("PROB CONTOUR REWARD", type(prob_cont), prob_cont, reward)

        info["pass"] += reward
        info["rejects"].append(["prob", reward])
        return info

    @no_type_check
    def inspect_risedecline(self, t2res: dict[str, Any]
    ) -> None | dict[str, Any]:
        """
        Propagate parameters from T2TabulatorRiseDecline"""

        info = {"pass": 0, "rise_decline": t2res}
        info["pass"] = t2res["bool_fall"] + t2res["bool_peaked"]
        
        return info

    # MANDATORY
    def process(
        self, light_curve: LightCurve, t2_views: Sequence[T2DocView]
    ) -> UBson | UnitResult:
        """

        Evaluate whether a transient passes thresholds for being a nearby (young) transient.

        Parameters
        -----------
        light_curve: "ampel.view.LightCurve" instance.
        See the LightCurve docstring for more info.

        t2_views: List of T2Views (assumed to be the result of a CatalogMatch)

        Returns
        -------
        dict

        

        """

        kilonovaness: int = 0
        z_kilonovaness: int = 0
        lc_kilonovaness: int = 0
        possis_kilonovaness: int = 0
        cat_kilonovaness: int = 0
        dist_kilonovaness: int = 0

        info: dict[str, Any] = {"possis": []}
        rejects = []

        # Check t2 ouputs
        for t2_view in t2_views:
            self.logger.debug("Parsing t2 results from {}".format(t2_view.unit))
            t2_res = res[-1] if isinstance(res := t2_view.get_payload(), list) else res

            # Redshift
            if t2_view.unit == "T2DigestRedshifts":
                zinfo = self.inspect_ampelz(t2_res)
                if len(zinfo["rejects"]) > 0:
                    rejects.extend(zinfo["rejects"])
                info.update(zinfo)
                kilonovaness += zinfo["pass"]
                z_kilonovaness = zinfo["pass"]
            # Fit to kilonova model
            if t2_view.unit == "T2RunPossis":
                pinfo = self.inspect_possis(t2_res)
                info["possis"].extend(pinfo)  # Could be multiple possis fits
                if len(pinfo["rejects"]) > 0:
                    rejects.extend(pinfo["rejects"])
                kilonovaness += pinfo["pass"]
                possis_kilonovaness = pinfo["pass"]
                if "possis_abspeak" in info.keys():
                    if info["possis_chisq"] > zinfo["possis_chisq"]:
                        info.update(pinfo)
                else:
                    info.update(pinfo)
            
            if t2_view.unit == "T2MatchGRB":
                ginfo = self.inspect_grbmatch(t2_res)
                if len(ginfo["rejects"]) > 0:
                    rejects.extend(ginfo["rejects"])
                kilonovaness += ginfo["pass"]
                info.update(ginfo)

            if t2_view.unit == "T2CatalogMatch":
                # print(info("Catalog match {}".format(t2_res.keys)))
                cinfo = self.inspect_catmatch(t2_res)
                if len(cinfo["rejects"]) > 0:
                    rejects.extend(cinfo["rejects"])
                info.update(cinfo)
                kilonovaness += cinfo["pass"]
                cat_kilonovaness = cinfo["pass"]
                # print("T2CatalogMatch in kilonovaeval")

            if t2_view.unit == "T2TabulatorRiseDecline":
                #print("T2RISEDECLINE STUFF", t2_res)
                rdinfo = self.inspect_risedecline(t2_res)
                kilonovaness += rdinfo["pass"]
                lc_kilonovaness = rdinfo["pass"]
                info.update(rdinfo)

            # Propagate map info
            if t2_view.unit in ["T2PropagateStockInfo", "T2HealpixProb"]:
                info.update(
                    t2_res
                )  # Could there be multiple maps associated? E.g. after updates? TODO

            # distance compared to healpix dist
            if t2_view.unit == "T2HealpixProb":
                # print("INSPECT HEALPIX PROB")
                # print(info.keys())
                if info.get("ampel_z"):
                    dinfo = self.inspect_distance(t2_res, info)
                    if len(dinfo["rejects"]) > 0:
                        rejects.extend(dinfo["rejects"])
                    info.update(dinfo)
                    kilonovaness += dinfo["pass"]
                    dist_kilonovaness = dinfo["pass"]
                if t2_res.get("cumprob"):
                    probinfo = self.inspect_prob(t2_res, info)
                    if len(probinfo["rejects"]) > 0:
                        rejects.extend(probinfo["rejects"])
                    info.update(probinfo)
                    kilonovaness += probinfo["pass"]

        # Check whether the lightcurve passes selection criteria
        # TODO: add kilonovaness criteria
        lc_info = self.inspect_lc(light_curve)
        if lc_info:
            info.update(lc_info)
            #kilonovaness += lc_info["pass"]
            #lc_kilonovaness = lc_info["pass"]
            if len(lc_info["rejects"]) > 0:
                rejects.extend(lc_info["rejects"])

        # iii. Check absolute magnitude - again (but directly from lightcurve)
        if (z := info.get("ampel_z")) and (obsmag := info.get("peak_mag") and z >= 0):
            # print(z)
            sndist = Distance(z=z, cosmology=Planck15)
            info["absmag"] = obsmag - sndist.distmod.value
            if self.min_absmag < info["absmag"] < self.max_absmag:
                kilonovaness += 1
                lc_kilonovaness += 1
            else:
                criterium_name = "absmag_from_lc"
                rejects.append(criterium_name)
        else:
            criterium_name = "no_absmag_calculated"
            rejects.append(criterium_name)

        # Categorize
        if kilonovaness < 1:
            rank_decimal = 0.
        else:
            rank_decimal = kilonovaness / (kilonovaness + len(rejects))

        if rank_decimal > 0.9:  # TODO arbitrary rn
            info["is_gold"] = True
        info["kilonovaness"] = kilonovaness
        info["kilonovaness_dec"] = rank_decimal
        info["z_kilonovaness"] = z_kilonovaness
        info["lc_kilonovaness"] = lc_kilonovaness
        info["possis_kilonovaness"] = possis_kilonovaness
        info["cat_kilonovaness"] = cat_kilonovaness
        info["dist_kilonovaness"] = dist_kilonovaness
        info["rejects"] = rejects

        return info<|MERGE_RESOLUTION|>--- conflicted
+++ resolved
@@ -123,17 +123,10 @@
     # Cut to apply to all the photopoints in the light curve.
     # This will affect most operations, i.e. evaluating the position,
     # computing number of detections ecc.
-<<<<<<< HEAD
     lc_filters: None | list[dict[str, Any]] = None #[
     #     {"attribute": "sharpnr", "operator": ">=", "value": -10.15},
     #     {"attribute": "magfromlim", "operator": ">", "value": 0},
     # ]
-=======
-    lc_filters: None or list[dict[str, Any]] = [
-         {"attribute": "sharpnr", "operator": ">=", "value": -10.15},
-         {"attribute": "magfromlim", "operator": ">", "value": 0},
-     ]
->>>>>>> 0de09057
 
     # Catalogs
     # catalogs =["GLADEv23",

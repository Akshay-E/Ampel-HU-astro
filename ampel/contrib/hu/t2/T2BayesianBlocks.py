--- conflicted
+++ resolved
@@ -665,11 +665,6 @@
                 )
                 baseline = np.mean(value).nominal_value
                 baseline_sigma = np.mean(value).std_dev
-<<<<<<< HEAD
-#                baseline_rms = np.sqrt(sum((np.array(list(itertools.chain(*baseline_values)))-baseline)**2)/len(list(itertools.chain(*baseline_values)))  )                
-                baseline_rms = mean_squared_error(list(itertools.chain(*baseline_values)), [baseline]*len(list(itertools.chain(*baseline_values))), squared=False)  
-                baye_block[str(sigma_discr)] = abs((baseline-baye_block['mag'])/baseline_sigma) 
-=======
                 baseline_rms = mean_squared_error(
                     list(itertools.chain(*baseline_values)),
                     [baseline] * len(list(itertools.chain(*baseline_values))),
@@ -678,7 +673,6 @@
                 baye_block[str(sigma_discr)] = abs(
                     (baseline - baye_block["mag"]) / baseline_sigma
                 )
->>>>>>> d424846a
 
             #######################################
             ########## Excess region  #############
@@ -738,12 +732,7 @@
                     )
                 for idx in excess_regions_idx:
                     if global_peak_idx in idx:
-<<<<<<< HEAD
-                        everything_except_excess_values.append(df[((df['jd'] < baye_block['jd_measurement_start'].loc[idx[0]]) & (df['Outlier'] == False)) | ((df['jd'] > baye_block['jd_measurement_end'].loc[idx[-1]]) & (df['Outlier'] == False))]['mag'].values)                        
-#                        everything_except_excess_rms =  np.sqrt(sum((baseline- list(everything_except_excess_values)[0] )**2)/len(list(everything_except_excess_values)[0]) ) 
-#                        everything_except_excess_rms = mean_squared_error(list(everything_except_excess_values)[0], [baseline]*len(list(everything_except_excess_values)[0]), squared=False)
-                        everything_except_excess_rms = mean_squared_error(list(everything_except_excess_values)[0], [np.mean(list(everything_except_excess_values)[0])]*len(list(everything_except_excess_values)[0]), squared=False)     
-=======
+                    
                         everything_except_excess_values.append(
                             df[
                                 (
@@ -770,7 +759,6 @@
                             squared=False,
                         )
 
->>>>>>> d424846a
             else:
                 everything_except_excess_rms = baseline_rms
 

#!/usr/bin/env python
# -*- coding: utf-8 -*-
# File:                ampel-hu-astro/ampel/contrib/hu/t2/T2CatalogMatchLocal.py
# License:             BSD-3-Clause
# Author:              matteo.giomi@desy.de
# Date:                24.08.2018
# Last Modified Date:  2.12.2021
# Last Modified By:    jn <jnordin@physik.hu-berlin.de>

<<<<<<< HEAD
from typing import Any, ClassVar, Literal, Union, Optional
=======
from typing import Any, ClassVar
>>>>>>> 0c178656
from functools import cached_property
from ampel.types import UBson

from extcats import CatalogQuery
from pymongo import MongoClient
from pymongo.errors import AutoReconnect
import backoff


from astropy.coordinates import SkyCoord
from astropy.table import Table
from extcats.catquery_utils import get_closest, get_distances
from numpy import asarray, degrees

from ampel.abstract.AbsPointT2Unit import AbsPointT2Unit
from ampel.content.DataPoint import DataPoint
from ampel.enum.DocumentCode import DocumentCode
from ampel.struct.UnitResult import UnitResult

from ampel.model.DPSelection import DPSelection

from ampel.ztf.t2.T2CatalogMatch import CatalogModel



class ExtcatsUnit:
    """
    Interface to standard extcats
    """

#    require = ("extcats",)
    extcat_path: Optional[str] = None

    max_query_time: float = 300

    @cached_property
    def catq_client(self):
        # As this is for local use we assume authorization is not needed
        #return MongoClient(self.resource["extcats"], **self.extcats.auth.get())
        return MongoClient(self.extcat_path)

    def get_extcats_query(self, catalog, logger, ra_key="ra", dec_key="dec", *args, **kwargs):
        q = CatalogQuery.CatalogQuery(
            catalog,
            *args,
            **kwargs,
            ra_key=ra_key,
            dec_key=dec_key,
            logger=logger,
            dbclient=self.catq_client,
        )
        decorate = backoff.on_exception(
            backoff.expo,
            AutoReconnect,
            logger=logger,
            max_time=self.max_query_time,
        )
        for method in 'binaryserach', 'findclosest', 'findwithin':
            setattr(
                q,
                method,
                decorate(getattr(q, method))
            )
        return q


class ExtcatsCatalogModel(CatalogModel):
    catq_kwargs: dict[str,Any] = {}
    use: Literal["extcats"]

class T2CatalogMatchLocal(ExtcatsUnit, AbsPointT2Unit):
    """
    Cross matches the position of a transient to those of sources in a set of catalogs

    :param catalogs: each value specifies a catalog in extcats or catsHTM format
     and the query parameters.

    .. note:: This requires access to a mongod hosting extcats databases and a
      filesystem containing catsHTM catalogs. For a similar unit that uses hosted
      services, see :class:`~ampel.ztf.t2.T2CatalogMatch`.
    """

    # run only on first datapoint by default
    eligible: ClassVar[DPSelection] = DPSelection(filter='PPSFilter', sort='jd', select='first')

    # Each value specifies a catalog in extcats or catsHTM format and the query parameters
    catalogs: dict[str, ExtcatsCatalogModel]

    # Default behavior is to return the closest match, but can be switched to returning all
    closest_match: bool = True

    # Extcat config from context. Could add auhtorization
    require = ("extcats",)



    def post_init(self):

        # Select extcat
        self.extcat_path = self.resource["extcats"]

        # dict for catalog query objects
        self.catq_objects = {}
        self.debug = self.logger.verbose > 1

    def init_extcats_query(self, catalog, **kwargs) -> "CatalogQuery":
        """
        Return the extcats.CatalogQuery object corresponding to the desired
        catalog. Repeated requests to the same catalog will not cause new duplicated
        CatalogQuery instances to be created.
        """

        # check if you have already init this peculiar query
        if not (catq := self.catq_objects.get(catalog)):
            catq = self.get_extcats_query(catalog, self.logger, **kwargs)
            self.catq_objects[catalog] = catq
        return catq

    def process(self, datapoint: DataPoint) -> UBson | UnitResult:
        """
        :returns: example of a match in SDSS but not in NED:

        {
            'SDSS_spec': {
                'z': 0.08820018172264099,
                'bptclass': 2.0,
                'subclass': '',
                'dist2transient': 1.841666956181802e-09}
            },
            'NED': False
        }

        Note that, when a match is found, the distance of the lightcurve object
        to the catalog counterpart is also returned as the 'dist2transient' key.
        """

        try:
            transient_ra = datapoint["body"]["ra"]
            transient_dec = datapoint["body"]["dec"]
        except KeyError:
            return UnitResult(code=DocumentCode.T2_MISSING_INFO)

        if self.debug:
            self.logger.debug(
                "Transient position (ra, dec): {transient_ra:.4f}, {transient_dec:.4f} deg"
            )

        # initialize the catalog quer(ies). Use instance variable to aviod duplicates
        out_dict: dict[str, Any] = {}
        for catalog, cat_opts in self.catalogs.items():

            src = None
            if self.debug:
                self.logger.debug(
                    f"Loading catalog {catalog} using options: {str(cat_opts)}"
                )
            # find out how ra/dec are called in the catalog
            catq_kwargs = cat_opts.catq_kwargs
            if catq_kwargs is None:
                ra_key, dec_key = "ra", "dec"
            else:
                ra_key, dec_key = (
                    catq_kwargs.get("ra_key", "ra"),
                    catq_kwargs.get("dec_key", "dec"),
                )


            # how do you want to support the catalog?
            if cat_opts.use == "extcats":

                # get the catalog query object and do the query
                catq = self.init_extcats_query(catalog, **cat_opts.catq_kwargs)

                if self.closest_match:
                    src, dist = catq.findclosest(
                        transient_ra,
                        transient_dec,
                        cat_opts.rs_arcsec,
                        pre_filter=cat_opts.pre_filter,
                        post_filter=cat_opts.post_filter,
                    )
                    # Sinlge row, cannot just add column
                    if src is not None:
                        src = [dict(src)]
                        src[0]["dist2transient"] = dist
                else:
                    src = catq.findwithin(
                        transient_ra,
                        transient_dec,
                        cat_opts.rs_arcsec,
                        pre_filter=cat_opts.pre_filter,
                        post_filter=cat_opts.post_filter,
                    )
                    if src is not None:
                        # get distances to all sources
                        dist = get_distances(
                            transient_ra,
                            transient_dec,
                            src,
                            ra_key,
                            dec_key,
                        )
                        src["dist2transient"] = dist

            elif cat_opts.use == "catsHTM":

                # catshtm needs coordinates in radians
                transient_coords = SkyCoord(transient_ra, transient_dec, unit="deg")
                srcs, colnames, colunits = self.catshtm.cone_search(
                    catalog,
                    transient_coords.ra.rad,
                    transient_coords.dec.rad,
                    cat_opts.rs_arcsec,
                )

                if len(srcs) > 0:   # JN: Always true if at least one match is done?

                    # format to astropy Table
                    srcs_tab = Table(asarray(srcs), names=colnames)

                    # convert distances to degrees (catsHTM stuff is in radians)
                    srcs_tab[ra_key] = degrees(srcs_tab[ra_key])
                    srcs_tab[dec_key] = degrees(srcs_tab[dec_key])

                    if self.closest_match:
                        # get the closest source and its distance (catsHTM stuff is in radians)
                        src, dist = get_closest(
                            transient_coords.ra.degree,
                            transient_coords.dec.degree,
                            srcs_tab,
                            ra_key,
                            dec_key,
                        )
                        # Sinlge row, cannot just add column
                        if src is not None:
                            src = [dict(src)]
                            src[0]["dist2transient"] = dist

                    else:
                        # get distances to all sources
                        src = srcs_tab
                        dist = get_distances(
                            transient_ra,
                            transient_dec,
                            src,
                            ra_key,
                            dec_key,
                        )
                        src["dist2transient"] = dist
            else:
                raise ValueError(
                    f"use option can not be {cat_opts.use} for catalog {catalog}. "
                    f"valid are 'extcats' or 'catsHTM'"
                )

            if src is not None:
                # if you found a cp add the required field from the catalog:
                # if keys_to_append argument is given or if it is equal to 'all'
                # then take all the columns in the catalog. Otherwise only add the
                # requested ones.

                keys_to_append = set(
                    cat_opts.keys_to_append if cat_opts.keys_to_append else src.colnames
                )
                if cat_opts.use == "extcats":
                    keys_to_append.difference_update({"_id", "pos"})
                # Always include dist2transient
                keys_to_append.add("dist2transient")



                out_dict[catalog] = []


                # Can skip full loop if we know there are no errors or weird formats?
                for one_src in src:

                    to_add = {}
                    for field in keys_to_append:
                        try:
                            val = one_src[field].tolist()
                        except AttributeError:
                            val = one_src[field]
                        except KeyError:
                            continue
                        to_add[field] = val
                    out_dict[catalog].append(to_add)

                # To be backwards compatible we directly return dict if only one match was requested, a list otherwise
                if self.closest_match:
                    # Above checks should have returned a dict with exactly one entry
                    assert len(out_dict[catalog]) == 1
                    out_dict[catalog] = out_dict[catalog][0]

            else:
                if self.debug:
                    self.logger.debug(
                        f"no match found in catalog {catalog} within "
                        f"{cat_opts.rs_arcsec:.2f} arcsec from transient"
                    )
                out_dict[catalog] = False

        # return the info as dictionary
        return out_dict<|MERGE_RESOLUTION|>--- conflicted
+++ resolved
@@ -7,11 +7,7 @@
 # Last Modified Date:  2.12.2021
 # Last Modified By:    jn <jnordin@physik.hu-berlin.de>
 
-<<<<<<< HEAD
-from typing import Any, ClassVar, Literal, Union, Optional
-=======
-from typing import Any, ClassVar
->>>>>>> 0c178656
+from typing import Any, ClassVar, Literal
 from functools import cached_property
 from ampel.types import UBson
 
@@ -43,7 +39,7 @@
     """
 
 #    require = ("extcats",)
-    extcat_path: Optional[str] = None
+    extcat_path: None | str = None
 
     max_query_time: float = 300
 

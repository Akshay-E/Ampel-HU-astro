--- conflicted
+++ resolved
@@ -75,17 +75,15 @@
         ][0]
         nside = int(hp.npix2nside(len(hpx)))
 
-<<<<<<< HEAD
         # Downgrade resolution 
         if self.nside and self.nside<nside:
             hpx = hp.ud_grade( hpx, nside_out=self.nside,order_in='NESTED',order_out='NESTED',power=-2)
         else:
             self.nside = nside
            
-=======
         self.dist = [header[1] for header in headers if header[0] == "DISTMEAN"][0]
         self.dist_unc = [header[1] for header in headers if header[0] == "DISTSTD"][0]
->>>>>>> 04613bd2
+
 
         # Find credible levels
         idx = np.flipud(np.argsort(hpx))

name: ligo

mongo:
  prefix: ligo
  reset: true

channel:
- name: ligo
  access: [ZTF, ZTF_PUB, ZTF_PRIV]
  policy: []

task:

- title: HealpixToAlertToken
  unit: T3Processor
  config:
    raise_exc: true
    execute:
      - unit: T3PlainUnitExecutor
        config:
          target:
            unit: HealpixTokenGenerator
            config:
              pvalue_limit: 0.9 
              chunk_size: 2000
              map_name: "S190930t.fits.gz,0" 
              map_url: "https://gracedb.ligo.org/api/superevents/S190930t/files/bayestar.fits.gz,0"
              map_dir: './tmp'
              # date_str: "2022-01-15" # 2020-02-13
              delta_time: 3
              archive_token:
                label: ztf/archive/token

- title: ProcessAlerts
  unit: HealpixTokenConsumer
  config:
    map_name: "S190930t.fits.gz,0"
    iter_max: 1000000
    supplier:
      unit: ZiAlertSupplier
      config:
        deserialize: null
        loader:
          unit: ZTFArchiveAlertLoader
          config:
<<<<<<< HEAD
            resource_name: "S190930t.fits.gz,0_token"
=======
            with_history: false
            resource_name: "S200115j.fits.gz,0_token"
>>>>>>> d2b05da0
    shaper: ZiDataPointShaper
    directives:
    - channel: ligo
      filter:
        config:
          trigger_jd: 2458757.107033392
          gaia_excessnoise_sig_max: 999
          gaia_plx_signif: 3
          gaia_pm_signif: 3
          gaia_rs: 10
          gaia_veto_gmag_max: 20
          gaia_veto_gmag_min: 9
          min_ndet: 2
          min_tspan: -1
          max_tspan: 1
          min_archive_tspan: -99
          max_archive_tspan: 365
          min_drb: 0.3
          min_gal_lat: 0
          min_rb: 0.0
          min_sso_dist: 20
          ps1_confusion_rad: 3
          ps1_confusion_sg_tol: 0.1
          ps1_sgveto_rad: 1
          ps1_sgveto_th: 0.8
          max_fwhm: 5.5
          max_elong: 2
          max_magdiff: 1
          max_nbad: 2
        on_stock_match: bypass
        unit: PredetectionFilter
      ingest:
        stock_t2:
          - unit: T2PropagateStockInfo
            config: &propagate_stock_info_config
              prop_paths:
                trigger_time:
                - journal
                - healpix
                - trigger_time
                prob_contour:
                - journal
                - healpix
                - cumprob
                healpix_map:
                - journal
                - healpix
                - map_name
                map_dist:
                - journal
                - healpix
                - map_dist
                map_dist_unc:
                - journal
                - healpix
                - map_dist_unc
        mux:
          combine:
          - state_t2:
            - config: &digest_redshift_config
                max_redshift_category: 6
                t2_dependency:
                - config: &catalog_match_config
                    catalogs:
                      GLADEv23:
                        keys_to_append:
                        - z
                        - dist
                        - dist_err
                        - flag1
                        - flag2
                        - flag3
                        rs_arcsec: 10
                        use: extcats
                      NEDz:
                        keys_to_append:
                        - ObjType
                        - Velocity
                        - z
                        rs_arcsec: 10.0
                        use: catsHTM
                      NEDz_extcats:
                        keys_to_append:
                        - ObjType
                        - Velocity
                        - z
                        post_filter:
                          z:
                            $gte: 0.002
                            $lte: 0.03
                        pre_filter: null
                        rs_arcsec: 20.0
                        use: extcats
                      SDSS_spec:
                        keys_to_append:
                        - z
                        - bptclass
                        - subclass
                        rs_arcsec: 10.0
                        use: extcats
                      LSPhotoZZou:
                        all: true
                        keys_to_append:
                        - photoz
                        - ra
                        - dec
                        - e_photoz
                        - specz
                        - _6
                        - logMassBest
                        - logMassInf
                        - logMassSup
                        rs_arcsec: 30.0
                        use: extcats
                      twoMPZ:
                        all: true
                        keys_to_append:
                        - zPhoto
                        - ra
                        - dec
                        - zSpec
                        rs_arcsec: 30.0
                        use: extcats
                      wiseScosPhotoz:
                        all: true
                        keys_to_append:
                        - zPhoto_Corr
                        - ra
                        - dec
                        - wiseID
                        - w1mCorr
                        - w2mCorr
                        rs_arcsec: 30.0
                        use: extcats
                      PS1_photoz:
                        keys_to_append:
                        - raMean
                        - decMean
                        - z_phot
                        - z_photErr
                        - z_phot0
                        - _2
                        rs_arcsec: 10.
                        use: extcats
                        pre_filter: null
                        post_filter: null
                      CRTS_DR1:
                        keys_to_append:
                        - CSID
                        - VarType
                        rs_arcsec: 5.0
                        use: extcats
                        pre_filter: null
                        post_filter: null
                      milliquas:
                        keys_to_append:
                        - name
                        - broad_type
                        - redshift
                        - qso_prob
                        rs_arcsec: 1.5
                        use: extcats
                        pre_filter: null
                        post_filter: null
                      GAIADR2:
                        keys_to_append:
                        - Plx
                        - ErrPlx
                        rs_arcsec: 5.0
                        use: catsHTM
                        pre_filter: null
                        post_filter: null
                      SDSSDR10:
                        keys_to_append:
                        - type
                        rs_arcsec: 1.5
                        use: catsHTM
                        pre_filter: null
                        post_filter: null
                      wise_color:
                        keys_to_append:
                        - W1mW2
                        rs_arcsec: 6.0
                        use: extcats
                        pre_filter: null
                        post_filter: null
                      TNS:
                        keys_to_append:
                        - objname
                        - name
                        - redshift
                        - type
                        - discoverydate
                        - source_group
                        rs_arcsec: 3.0
                        use: extcats
                        pre_filter: null
                        post_filter: null
                  link_override:
                    filter: PPSFilter
                    select: first
                    sort: jd
                  unit: T2CatalogMatch
              unit: T2DigestRedshifts
            - config: &possis_config
                explosion_time_jd: TriggerTime
                max_ampelz_group: 7
                redshift_kind: T2DigestRedshifts
                t2_dependency:
                - config: *digest_redshift_config
                  unit: T2DigestRedshifts
                - unit: T2PropagateStockInfo
                tabulator:
                  - unit: ZTFT2Tabulator
                plot_props:
                  file_name:
                    format_str: "%s_%s_%s.svg"
                    arg_keys:
                      - stock
                      - model
                      - redshift_kind
                  title:
                    format_str: "%s %s %s"
                    arg_keys:
                      - stock
                      - model
                      - redshift_kind
                  fig_text:
                    format_str: "%s %s \nz-source %s \nchisq %.2f ndof %s"
                    arg_keys:
                      - stock
                      - model
                      - redshift_kind
                      - chisq
                      - ndof
                  width: 10
                  height: 6
                  id_mapper: null
                  disk_save: ./tmp/
              unit: T2RunPossis
            - config:
                max_redshift: 0.2
                min_ndet: 2
                t2_dependency:
                - config: *digest_redshift_config
                  unit: T2DigestRedshifts
                - unit: T2PropagateStockInfo
                  config: *propagate_stock_info_config
                - unit: T2RunPossis
                  config: *possis_config
                - unit: T2CatalogMatch
                  config: *catalog_match_config
              unit: T2KilonovaEval
            unit: ZiT1Combiner
          insert:
            point_t2:
            - config: *catalog_match_config
              ingest:
                filter: PPSFilter
                select: first
                sort: jd
              unit: T2CatalogMatch
          unit: ZiArchiveMuxer  # chunk size?
          config:
            future_days: 3
            history_days: 50            

- title: Run T2s
  unit: T2Worker
  config:
    send_beacon: false
    raise_exc: true


- title: React
  unit: T3Processor
  config:
    raise_exc: true
    execute:
      - unit: T3ReviewUnitExecutor
        config:
          supply:
            unit: T3DefaultBufferSupplier
            config:
              select:
                unit: T3StockSelector
                config:
                  channel: ligo
              load:
                unit: T3SimpleDataLoader
                config:
                  directives:
                    - STOCK
                    - T1
                    - T2DOC
                    - DATAPOINT
                  channel: ligo
          stage:
            unit: T3SimpleStager
            config:
              execute:
                # - unit: TransientViewDumper
                #   config:
                #     desycloud_folder: O4
                #     desycloud_filename: S200115j
                - unit: TransientTablePublisher
                  config:
                    include_stock: true
                    include_channels: true
                    convert_stock_to: ztf
                    fmt: csv
                    local_path: ./tmp/
                    table_schema:
                      T2KilonovaEval:
                        'Ampel z':
                          - ampel_z
                        'Ampel z (precision)':
                          - ampel_z_precision
                        'Ampel distance':
                          - ampel_dist                       
                        'Peak absmag (Possis)':
                          - possis_abspeak
                        'Fit chisq (Possis)':
                          - possis_chisq
                        'Fit ndof (Possis)':
                          - possis_ndof
                        'Kilonovaness':
                          - kilonovaness
                        'Rejects':
                          - rejects
                        'Kilonovaness/Number of Checks':
                          - kilonovaness_dec
                        'Z-kilonovaness':
                          - z_kilonovaness
                        'Possis-kilonovaness':
                          - possis_kilonovaness
                        'LC-kilonovaness':
                          - lc_kilonovaness
                        'CatMatch-kilonovaness':
                          - cat_kilonovaness
                        'Dist-kilonovaness':
                          - dist_kilonovaness
                        'Distances ampel, healpix':
                          - ampel_healpix_dist
                        'Sigma difference distances':
                          - distance_sigma_diff
                    transient_table_schema:
                      T2PropagateStockInfo:
                        'Trigger time':
                          - trigger_time
                        'Prob. contour':
                          - prob_contour
                        'Healpix map':
                          - healpix_map
<|MERGE_RESOLUTION|>--- conflicted
+++ resolved
@@ -43,12 +43,8 @@
         loader:
           unit: ZTFArchiveAlertLoader
           config:
-<<<<<<< HEAD
-            resource_name: "S190930t.fits.gz,0_token"
-=======
             with_history: false
             resource_name: "S200115j.fits.gz,0_token"
->>>>>>> d2b05da0
     shaper: ZiDataPointShaper
     directives:
     - channel: ligo
